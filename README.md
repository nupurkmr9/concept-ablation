--- conflicted
+++ resolved
@@ -48,7 +48,6 @@
 </p>
 </div>
 
-<<<<<<< HEAD
 Given a target concept **Grumpy Cat** to ablate and an anchor concept **Cat**, we fine-tune the model to have the same prediction given the target concept prompt **A cute little Grumpy Cat** as when the prompt is **A cute little cat**.
 
 ## Getting Started
@@ -173,6 +172,3 @@
 	]
 }
 ````
-=======
-Given a target concept **Grumpy Cat** to ablate and an anchor concept **Cat**, we fine-tune the model to have the same prediction given the target concept prompt **A cute little Grumpy Cat** as when the prompt is **A cute little cat**.
->>>>>>> f7e6c0a0
